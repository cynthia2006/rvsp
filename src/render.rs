--- conflicted
+++ resolved
@@ -4,12 +4,8 @@
 
 use sdl2::render::Canvas;
 use sdl2::sys::{SDL_FRect, SDL_RenderFillRectsF};
-<<<<<<< HEAD
-=======
 use sdl2::pixels::Color;
->>>>>>> f3e67e32
 use sdl2::video::Window;
-use sdl2::pixels::Color;
 
 use crate::utils;
 
@@ -86,14 +82,7 @@
         self.canvas.set_draw_color(self.fg);
         
         unsafe {
-<<<<<<< HEAD
-            SDL_RenderFillRectsF(
-                self.canvas.raw(), 
-                self.rects.as_ptr(), 
-                self.rects.len() as i32);
-=======
             SDL_RenderFillRectsF(self.canvas.raw(), self.rects.as_ptr(), self.rects.len() as i32);
->>>>>>> f3e67e32
         }
 
         self.canvas.present();
